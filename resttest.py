import sys
import os
import operator
import argparse
import yaml
import pycurl
import json
<<<<<<< HEAD
import logging

LOGGING_LEVELS = {'debug': logging.DEBUG,
    'info': logging.INFO,
    'warning': logging.WARNING,
    'error': logging.ERROR,
    'critical': logging.CRITICAL}

=======
import StringIO
>>>>>>> 327d40fd

#Map HTTP method names to curl methods
#Kind of obnoxious that it works this way...
HTTP_METHODS = {u'GET' : pycurl.HTTPGET,
    u'PUT' : pycurl.UPLOAD,
    u'POST' : pycurl.POST,
    u'DELETE'  : 'DELETE'}

#Curl metrics for benchmarking, key is name in config file, value is pycurl variable
#Taken from pycurl docs, this is libcurl variable minus the CURLINFO prefix
# Descriptions of the timing variables are taken from libcurl docs:
#   http://curl.haxx.se/libcurl/c/curl_easy_getinfo.html

METRICS = {
    #Timing info, precisely in order from start to finish
    #The time it took from the start until the name resolving was completed.
    'namelookup_time' : pycurl.NAMELOOKUP_TIME,

    #The time it took from the start until the connect to the remote host (or proxy) was completed.
    'connect_time' : pycurl.CONNECT_TIME,

    #The time it took from the start until the SSL connect/handshake with the remote host was completed.
    'appconnect_time' : pycurl.APPCONNECT_TIME,

    #The time it took from the start until the file transfer is just about to begin.
    #This includes all pre-transfer commands and negotiations that are specific to the particular protocol(s) involved.
    'pretransfer_time' : pycurl.PRETRANSFER_TIME,

    #The time it took from the start until the first byte is received by libcurl.
    'starttransfer_time' : pycurl.STARTTRANSFER_TIME,

    #The time it took for all redirection steps include name lookup, connect, pretransfer and transfer
    #  before final transaction was started. So, this is zero if no redirection took place.
    'redirect_time' : pycurl.REDIRECT_TIME,

    #Total time of the previous request.
    'total_time' : pycurl.TOTAL_TIME,


    #Transfer sizes and speeds
    'size_download' : pycurl.SIZE_DOWNLOAD,
    'request_size' : pycurl.REQUEST_SIZE,
    'speed_download' : pycurl.SPEED_DOWNLOAD,
    'speed_upload' : pycurl.SPEED_UPLOAD,

    #Connection counts
    'redirect_count' : pycurl.REDIRECT_COUNT,
    'num_connects' : pycurl.NUM_CONNECTS

    #TODO custom implementation for requests per second and server processing time, separate from previous?
}

#Map statistical aggregate to the function to use to perform the aggregation on an array
AGGREGATES = {
    'mean_arithmetic': #AKA the average, good for many things
        lambda x: float(sum(x))/len(x),
    'mean_harmonic': #Harmonic mean, better predicts average of rates: http://en.wikipedia.org/wiki/Harmonic_mean
        lambda x: 1/( sum([1/float(y) for y in x]) / len(x)),
    'median':  lambda x: median(x),
    'std_deviation': lambda x: std_deviation(x)
}

def median(array):
    """ Get the median of an array """
    sorted = [x for x in array]
    sort(sorted)
    floor = math.floor(len(sorted)/2) #Gets the middle element, if present
    if len(sorted) % 2 == 0: #Even, so need to average together the middle two values
        return float((sorted[floor]+sorted[floor-1]))/2
    else:
        return sorted[floor]

def std_deviation(array):
    """ Compute the standard deviation of an array of numbers """
    if not array or len(array) == 1:
        return 0

    average = AGGREGATES['mean_arithmetic'](array)
    variance = map(lambda x: (x-average)**2,array)
    stdev = AGGREGATES['mean_arithmetic'](variance)
    return setdev


<<<<<<< HEAD
class BodyReader:
    ''' Read from a data str/byte array into reader function for pyCurl '''

    def __init__(self, data):
        self.data = data
        self.loc = 0

    def readfunction(self, size):
        startidx = self.loc
        endidx = startidx + size
        data = self.data

        if data is None or len(data) == 0:
            return ''

        if endidx >= len(data):
            endidx = len(data) - 1

        result = data[startidx : endidx]
        self.loc += (endidx-startidx)
        return result


=======
>>>>>>> 327d40fd
class Test:
    """ Describes a REST test, which may include a benchmark component """
    url  = None
    expected_status = [200]  # expected HTTP status code or codes
    body = None #Request body, if any (for POST/PUT methods)
    headers = dict() #HTTP Headers
    method = u'GET'
    group = u'Default'
    name = u'Unnamed'
<<<<<<< HEAD
    validators = None #Validators for response body, IE regexes, etc
    benchmark = None #Benchmarking config for item
    stop_on_failure = False
=======
    validators = None  # Validators for response body, IE regexes, etc
    benchmark = None   # Benchmarking config for item
>>>>>>> 327d40fd
    #In this case, config would be used by all tests following config definition, and in the same scope as tests

    def __str__(self):
        return json.dumps(self, default=lambda o: o.__dict__)

class ValidatorJson:
    """ Validation for a Json document """
    query = None
    expected = None
    operator = "eq"
    passed = None
    actual = None

    def __str__(self):
        return json.dumps(self, default=lambda o: o.__dict__)

    def validate(self, mydict):
        """ Uses the query as an XPath like query to extract a value from the dict and verify result against expectation """
        # from http://stackoverflow.com/questions/7320319/xpath-like-query-for-nested-python-dictionaries
        self.actual = mydict 
        try:
            for x in self.query.strip("/").split("/"):
                try:
                    x = int(x)
                    self.actual = self.actual[x]
                except ValueError:
                    self.actual = self.actual.get(x)
        except:
            pass

        # default to false, if we have a check it has to hit either count or expected checks!
        output = False

        if self.operator is not None and self.operator == "exists":
            # require actual value
            output = True if self.actual is not None else False
        elif self.operator is not None and self.operator == "empty":
            # expect no actual value
            output = True if self.actual is None else False
        elif self.operator is not None and self.operator == "count":
            self.actual = len(self.actual) # for a count, actual is the count of the collection
            output = True if self.actual == self.expected else False
        elif self.expected is not None and self.operator is not None:
            logging.debug("ValidatorJson: " + str(self.expected) + " " + str(self.operator) + " " + str(self.actual))
            
            # any special case operators here:
            if self.operator == "contains":
                if isinstance(self.actual, dict) or isinstance(self.actual, list):
                    output = True if self.expected in self.actual else False
                else:
                    raise Exception("Attempted to use 'contains' operator on non-collection type: " + type(self.actual).__name__)
            else:
                # operator list: https://docs.python.org/2/library/operator.html
                myoperator = getattr(operator, self.operator)
                output = True if myoperator(self.actual, self.expected) == True else False
        else:
            self.actual = "Unable to validate!"
            output = False

        #print "ValidatorJson: output is " + str(output)

        self.passed = output

        return output

class TestConfig:
    """ Configuration for a test run """
    timeout = 10  # timeout of tests, in seconds
    print_bodies = False  # Print response bodies in all cases
    retries = 0  # Retries on failures
    verbose = False
    test_parallel = False  # Allow parallel execution of tests in a test set, for speed?

    def __str__(self):
        return json.dumps(self, default=lambda o: o.__dict__)

class TestSet:
    """ Encapsulates a set of tests and test configuration for them """
    tests = list()
    config = TestConfig()

    def __str__(self):
        return json.dumps(self, default=lambda o: o.__dict__)

class BenchmarkResult:
    """ Stores results from a benchmark for reporting use """
    aggregates = dict() #Aggregation recult, maps metricname to dictionary of aggregate --> result
    results = dict() #Benchmark output, map the metric to the result array for that metric
    failures = 0 #Track call count that failed

    def __str__(self):
        return json.dumps(self, default=lambda o: o.__dict__)

class BenchmarkConfig:
    """ Holds configuration specific to benchmarking of method
        warmup_runs and benchmark_runs behave like you'd expect

        Metrics are a bit tricky:
            - Key is metric name from Metric
            - Value is either a single value or a list:
                - list contains aggregagate name from AGGREGATES
                - value of 'all' returns everything
    """
    warmup_runs = 100 #Times call is executed to warm up
    benchmark_runs = 1000 #Times call is executed to generate benchmark results

    #Metrics to gather, must have one of them!
    metrics = dict()

    #TODO output of full response set to CSV / JSON

    def __str__(self):
        return json.dumps(self, default=lambda o: o.__dict__)

class TestResponse:
    """ Encapsulates everything about a test response """
    test = None #Test run
    response_code = None
    body = bytearray() #Response body, if tracked
    passed = False
    response_headers = bytearray()
    statistics = None #Used for benchmark stats on the method

    def __str__(self):
        return json.dumps(self, default=lambda o: str(o) if isinstance(o, bytearray) else o.__dict__)

    def body_callback(self, buf):
        """ Write response body by pyCurl callback """
        self.body.extend(buf)

    def unicode_body(self):
        return unicode(body,'UTF-8')

    def header_callback(self,buf):
        """ Write headers by pyCurl callback """
        self.response_headers.extend(buf) #Optional TODO use chunk or byte-array storage

def read_test_file(path):
    """ Read test file at 'path' in YAML """
    #TODO Handle multiple test sets in a given doc
    teststruct = yaml.safe_load(os.path.expandvars(read_file(path)))
    return teststruct

def build_testsets(base_url, test_structure, test_files = set() ):
    """ Convert a Python datastructure read from validated YAML to a set of structured testsets
    The data stucture is assumed to be a list of dictionaries, each of which describes:
        - a tests (test structure)
        - a simple test (just a URL, and a minimal test is created)
        - or overall test configuration for this testset
        - an import (load another set of tests into this one, from a separate file)
            - For imports, these are recursive, and will use the parent config if none is present

    Note: test_files is used to track tests that import other tests, to avoid recursive loops

    This returns a list of testsets, corresponding to imported testsets and in-line multi-document sets

    TODO: Implement imports (with test_config handled) and import of multi-document YAML """

    tests_out = list()
    test_config = TestConfig()
    #returns a testconfig and collection of tests
    for node in test_structure: #Iterate through lists of test and configuration elements
        if isinstance(node,dict): #Each config element is a miniature key-value dictionary
            node = lowercase_keys(node)
            for key in node:
                if key == u'import':
                    importfile = node[key] #import another file
                    raise NotImplementedError('Nested test file imports not supported yet')
                    print u'Importing additional testset: '+importfile
                if key == u'url': #Simple test, just a GET to a URL
                    mytest = Test()
                    val = node[key]
                    assert isinstance(val,str) or isinstance(val,unicode)
                    mytest.url = base_url + val
                    tests_out.append(mytest)
                if key == u'test': #Complex test with additional parameters
                    child = node[key]
                    mytest = build_test(base_url, child)
                    tests_out.append(mytest)
                if key == u'config' or key == u'configuration':
                    test_config = make_configuration(node[key])
    testset = TestSet()
    testset.tests = tests_out
    testset.config = test_config
    return [testset]

def safe_to_bool(input):
    """ Safely convert user input to a boolean, throwing exception if not boolean or boolean-appropriate string
      For flexibility, we allow case insensitive string matching to false/true values
      If it's not a boolean or string that matches 'false' or 'true' when ignoring case, throws an exception """
    if isinstance(input,bool):
        return input
    elif isinstance(input,unicode) or isinstance(input,str) and unicode(input,'UTF-8').lower() == u'false':
        return False
    elif isinstance(input,unicode) or isinstance(input,str) and unicode(input,'UTF-8').lower() == u'true':
        return True
    else:
        raise TypeError('Input Object is not a boolean or string form of boolean!')


def make_configuration(node):
    """ Convert input object to configuration information """
    test_config = TestConfig()

    node = lowercase_keys(flatten_dictionaries(node))  # Make it usable

    for key, value in node.items():
        if key == u'timeout':
            test_config.timeout = int(value)
        elif key == u'print_bodies':
            test_config.print_bodies = safe_to_bool(value)
        elif key == u'retries':
            test_config.retries = int(value)
        elif key == u'verbose':
            test_config.verbose = safe_to_bool(value)

    return test_config

def flatten_dictionaries(input):
    """ Flatten a list of dictionaries into a single dictionary, to allow flexible YAML use
      Dictionary comprehensions can do this, but would like to allow for pre-Python 2.7 use
      If input isn't a list, just return it.... """
    output = dict()
    if isinstance(input,list):
        for map in input:
            if not isinstance(map,dict):
                raise Exception('Tried to flatten a list of NON-dictionaries into a single dictionary. Whoops!')
            for key in map.keys(): #Add keys into output
                    output[key]=map[key]
    else: #Not a list of dictionaries
        output = input;
    return output

def lowercase_keys(input_dict):
    """ Take input and if a dictionary, return version with keys all lowercase """
    if not isinstance(input_dict,dict):
        return input_dict

    safe = dict()
    for key,value in input_dict.items():
        safe[str(key).lower()] = value
    return safe


def read_file(path): #TODO implementme, handling paths more intelligently
    """ Read an input into a file, doing necessary conversions around relative path handling """
    f = open(path, "r")
    string = f.read()
    f.close()
    return string

def build_test(base_url, node):
    """ Create a test using explicitly specified elements from the test input structure
     to make life *extra* fun, we need to handle list <-- > dict transformations.

     This is to say: list(dict(),dict()) or dict(key,value) -->  dict() for some elements

     Accepted structure must be a single dictionary of key-value pairs for test configuration """
    mytest = Test()
    node = lowercase_keys(flatten_dictionaries(node)) #Clean up for easy parsing

    #Copy/convert input elements into appropriate form for a test object
    for configelement, configvalue in node.items():
        #Configure test using configuration elements
        if configelement == u'url':
            assert isinstance(configvalue,str) or isinstance(configvalue,unicode) or isinstance(configvalue,int)
            mytest.url = base_url + unicode(configvalue,'UTF-8').encode('ascii','ignore')
        elif configelement == u'method': #Http method, converted to uppercase string
            var = unicode(configvalue,'UTF-8').upper()
            assert var in HTTP_METHODS
            mytest.method = var
        elif configelement == u'group': #Test group
            assert isinstance(configvalue,str) or isinstance(configvalue,unicode) or isinstance(configvalue,int)
            mytest.group = unicode(configvalue,'UTF-8')
        elif configelement == u'name': #Test name
            assert isinstance(configvalue,str) or isinstance(configvalue,unicode) or isinstance(configvalue,int)
            mytest.name = unicode(configvalue,'UTF-8')
        elif configelement == u'validators':
            #TODO implement more validators: regex, file/schema match, etc
            if isinstance(configvalue, list):
                for var in configvalue:
                    mytype = var.get(u'type')
                    myquery = var.get(u'query')
                    myexpected = var.get(u'expected')
                    myoperator = var.get(u'operator')
                    if mytype == 'json':
                        if myquery is None:
                            raise Exception("Required for validator: query")
                        if myexpected is None:
                            raise Exception("Required for validator: expected")
                        assert isinstance(myquery,str)
                        if mytest.validators is None:
                            mytest.validators = list()
                        validator = ValidatorJson()
                        validator.query = myquery
                        validator.expected = myexpected
                        # http://stackoverflow.com/questions/394809/does-python-have-a-ternary-conditional-operator
                        validator.operator = myoperator if myoperator is not None else validator.operator
                        mytest.validators.append(validator)
                    else:
                        raise Exception("Unknown validator type: " + var[u'type'])
            else:
                raise Exception('Misconfigured validator, requires type property')
        elif configelement == u'benchmark':
            raise NotImplementedError('Benchmark input parsing not supported yet') #TODO implement benchmarking parsing

        elif configelement == u'body': #Read request body, either as inline input or from file
            #Body is either {'file':'myFilePath'} or inline string with file contents
            if isinstance(configvalue, dict) and u'file' in lowercase_keys(configvalue):
                var = lowercase_keys(configvalue)
                assert isinstance(var[u'file'],str) or isinstance(var[u'file'],unicode)
                mytest.body = os.path.expandvars(read_file(var[u'file'])) #TODO change me to pass in a file handle, rather than reading all bodies into RAM
            elif isinstance(configvalue, str):
                mytest.body = configvalue
            else:
                # TODO add ability to handle input of directories or file lists with wildcards to test against multiple bodies
                raise Exception('Illegal input to HTTP request body: must be string or map of file -> path')

        elif configelement == 'headers': #HTTP headers to use, flattened to a single string-string dictionary
            mytest.headers = flatten_dictionaries(configvalue)
        elif configelement == 'expected_status': #List of accepted HTTP response codes, as integers
            expected = list()
            #If item is a single item, convert to integer and make a list of 1
            #Otherwise, assume item is a list and convert to a list of integers
            if isinstance(configvalue,list):
                for item in configvalue:
                    expected.append(int(item))
            else:
                expected.append(int(configvalue))
            mytest.expected_status = expected
        elif configelement == 'stop_on_failure':
            mytest.stop_on_failure = safe_to_bool(configvalue)

    #Next, we adjust defaults to be reasonable, if the user does not specify them

    #For non-GET requests, accept additional response codes indicating success
    # (but only if not expected statuses are not explicitly specified)
    #  this is per HTTP spec: http://www.w3.org/Protocols/rfc2616/rfc2616-sec9.html#sec9.5
    if 'expected_status' not in node.keys():
        if mytest.method == 'POST':
            mytest.expected_status = [200,201,204]
        elif mytest.method == 'PUT':
            mytest.expected_status = [200,201,204]
        elif mytest.method == 'DELETE':
            mytest.expected_status = [200,202,204]

    return mytest

def configure_curl(mytest, test_config = TestConfig()):
    """ Create and mostly configure a curl object for test """
    if not isinstance(mytest, Test):
        raise Exception('Need to input a Test type object')
    if not isinstance(test_config, TestConfig):
        raise Exception('Need to input a TestConfig type object for the testconfig')

    curl = pycurl.Curl()
    # curl.setopt(pycurl.VERBOSE, 1)  # Debugging convenience
    curl.setopt(curl.URL, str(mytest.url))
    curl.setopt(curl.TIMEOUT, test_config.timeout)


    #TODO use CURLOPT_READDATA http://pycurl.sourceforge.net/doc/files.html and lazy-read files if possible

    # Set read function for post/put bodies
    if mytest.method == u'POST' or mytest.method == u'PUT':
        curl.setopt(curl.READFUNCTION, StringIO.StringIO(mytest.body).read)

    if mytest.method == u'POST':
        curl.setopt(HTTP_METHODS[u'POST'], 1)
        curl.setopt(pycurl.POSTFIELDSIZE, len(mytest.body))  # Required for some servers
    elif mytest.method == u'PUT':
        curl.setopt(HTTP_METHODS[u'PUT'], 1)
        curl.setopt(pycurl.INFILESIZE, len(mytest.body))  # Required for some servers
    elif mytest.method == u'DELETE':
        curl.setopt(curl.CUSTOMREQUEST,'DELETE')

    headers = list()
    if mytest.headers: #Convert headers dictionary to list of header entries, tested and working
        for headername, headervalue in mytest.headers.items():
            headers.append(str(headername) + ': ' +str(headervalue))
    headers.append("Expect:")  # Fix for expecting 100-continue from server, which not all servers will send!
    headers.append("Connection: close")
    curl.setopt(curl.HTTPHEADER, headers)
    return curl

def run_test(mytest, test_config = TestConfig()):
    """ Put together test pieces: configure & run actual test, return results """

    curl = configure_curl(mytest, test_config)
    result = TestResponse()
    # reset the body, it holds values from previous runs otherwise
    result.body = bytearray()
    curl.setopt(pycurl.WRITEFUNCTION, result.body_callback)
    curl.setopt(pycurl.HEADERFUNCTION,result.header_callback) #Gets headers

    try:
        curl.perform() #Run the actual call
    except Exception as e:
        print e  #TODO figure out how to handle failures where no output is generated IE connection refused

    result.test = mytest
    response_code = curl.getinfo(pycurl.RESPONSE_CODE)
    result.response_code = response_code
    result.passed = response_code in mytest.expected_status

    #print str(test_config.print_bodies) + ',' + str(not result.passed) + ' , ' + str(test_config.print_bodies or not result.passed)

    #Print response body if override is set to print all *OR* if test failed (to capture maybe a stack trace)
    if test_config.print_bodies:
        print result.body

    # execute validator on body
    if result.passed == True:
        if mytest.validators is not None and isinstance(mytest.validators, list):
            logging.debug("executing this many validators: " + str(len(mytest.validators)))
            myjson = json.loads(str(result.body))
            for validator in mytest.validators:
                mypassed = validator.validate(myjson)
                if mypassed == False:
                    result.passed = False
                    # do NOT break, collect all validation data!
        else:
            logging.debug("no validators found")

    logging.debug(result)

    curl.close()
    return result

def benchmark(curl, benchmark_config):
    """ Perform a benchmark, (re)using a given, configured CURL call to do so
    This is surprisingly complex, because benchmark allows storing metric to aggregate """

    warmup_runs = benchmark_config.warmup_runs
    benchmark_runs = benchmark_config.benchmark_runs
    message = ''  #Message is name of benchmark... print it?

    if (warmup_runs <= 0):
        raise Exception("Invalid number of warmup runs, must be > 0 :" + warmup_runs)
    if (benchmark_runs <= 0):
        raise Exception("Invalid number of benchmark runs, must be > 0 :" + benchmark_runs)

    #Initialize variables to store output
    output = BenchmarkResult()
    metricnames = list(benchmark_config.metrics.keys())
    metricvalues = [METRICS[name] for name in metricnames] #Metric variable for curl, to avoid hash lookup for every metric name
    results = [list() for x in xrange(0, len(metricnames))] #Initialize arrays to store results for each metric

    curl.setopt(pycurl.WRITEFUNCTION, lambda x: None) #Do not store actual response body at all.

    #Benchmark warm-up to allow for caching, JIT compiling, on client
    logging.info('Warmup: ' + message + ' started')
    for x in xrange(0, warmup_runs):
        curl.perform()
    logging.info('Warmup: ' + message + ' finished')

    logging.info('Benchmark: ' + message + ' starting')

    for x in xrange(0, benchmark_runs): #Run the actual benchmarks

        try: #Run the curl call, if it errors, then add to failure counts for benchmark
            curl.perform()
        except Exception:
            output.failures = output.failures + 1
            continue #Skip metrics collection

        # Get all metrics values for this run, and store to metric lists
        for i in xrange(0, len(metricnames)):
            results[i].append( curl.getinfo(metricvalues[i]) )

    logging.info('Benchmark: ' + message + ' ending')


    #Compute aggregates from results, and add to BenchmarkResult
    # If it's storing all values (aggregate 'all'), it is added to BenchmarkResult.results arrays
    # Otherwise, a dict {aggregate1:value1, aggregate2:value2...} is added to BenchmarkResult.aggregates[metricname]
    for i in xrange(0,len(metricnames)):
        metric = metricnames[i]
        aggregates = benchmark_config.metrics[metric]
        result_array = results[i]

        #Convert aggregates to list, so we can iterate over them, even if single element
        if not isinstance(aggregates,list) or isinstance(aggregates,set):
            aggregates = [aggregates]

        aggregate_results = dict()

        #Compute values for all aggregates, apply aggregation function to the results array and store
        for aggregate_name in aggregates:
            aggregate_function = AGGREGATES[aggregate_name]
            if aggregate_name == 'all': #Add to the results arrays storing full results
                output.results[metric]=result_array
            else:
                aggregate_results[aggregate_name] = aggregate_function(result_array)

        #Add aggregate-value mappings for this metric to output
        output.aggregates[metric] = vals

    return output

def execute_tests(testset):
    """ Execute a set of tests, using given TestSet input """
    mytests = testset.tests
    myconfig = testset.config
    group_results = dict() #results, by group
    group_failure_counts = dict()

    #Make sure we actually have tests to execute
    if not mytests:
        return None

    #Initialize the dictionaries to store test fail counts and results
    for test in mytests:
        group_results[test.group] = list()
        group_failure_counts[test.group] = 0

    #Run tests, collecting statistics as needed
    for test in mytests:
        result = run_test(test, test_config = myconfig)
        result.body = None  # Remove the body, save some memory!

        if not result.passed: #Print failure, increase failure counts for that test group
            logging.error('Test Failed: '+test.name+" URL="+test.url+" Group="+test.group+" HTTP Status Code: "+str(result.response_code))

            if test.validators is not None:
                for validator in test.validators:
                    if validator.passed == False:
                        logging.warning("   Validation Failed: " + str(validator))

            #Increment test failure counts for that group (adding an entry if not present)
            failures = group_failure_counts[test.group]
            failures = failures + 1
            group_failure_counts[test.group] = failures

        else: #Test passed, print results
            logging.info('Test Succeeded: '+test.name+" URL="+test.url+" Group="+test.group)

        #Add results for this test group to the resultset
        group_results[test.group].append(result)

        # handle stop_on_failure flag
        if not result.passed and test.stop_on_failure is not None and test.stop_on_failure:
            print 'STOP ON FAILURE!'
            break

    #Print summary results
    total_failures = 0 # will just use number of failures for now
    for group in sorted(group_results.keys()):
        test_count = len(group_results[group])
        failures = group_failure_counts[group]
        total_failures = total_failures + failures
        if (failures > 0):
            print u'Test Group '+group+u' FAILED: '+ str((test_count-failures))+'/'+str(test_count) + u' Tests Passed!'
        else:
            print u'Test Group '+group+u' SUCCEEDED: '+ str((test_count-failures))+'/'+str(test_count) + u' Tests Passed!'

    return total_failures 

def main(url, test, logging_level):
    """ Execute a test against the given base url """

    if logging_level is not None:
        logging.basicConfig(level=LOGGING_LEVELS.get(logging_level, logging.NOTSET))

    test_structure = read_test_file(test)
    tests = build_testsets(url, test_structure)

    #Execute batches of testsets
    failures = 0
    for testset in tests:
        failures = failures + execute_tests(testset)

    sys.exit(failures)

#Allow import into another module without executing the main method
if(__name__ == '__main__'):
    parser = argparse.ArgumentParser()
    parser.add_argument(u"url", help="Base URL to run tests against")
    parser.add_argument(u"test", help="Test file to use")
    parser.add_argument(u"--verbose", help="Verbose output")
    parser.add_argument(u"--print-bodies", help="Print all response bodies", type=bool)
    parser.add_argument(u"--log", help="Logging level")
    args = parser.parse_args()


    # Override configs from command line if config set
    for t in tests:
        if args.verbose:
            t.config.verbose = True

        if args.print_bodies:
            t.config.print_bodies = args.print_bodies

    main(args.url, args.test, args.log)
<|MERGE_RESOLUTION|>--- conflicted
+++ resolved
@@ -5,7 +5,7 @@
 import yaml
 import pycurl
 import json
-<<<<<<< HEAD
+import StringIO
 import logging
 
 LOGGING_LEVELS = {'debug': logging.DEBUG,
@@ -13,10 +13,6 @@
     'warning': logging.WARNING,
     'error': logging.ERROR,
     'critical': logging.CRITICAL}
-
-=======
-import StringIO
->>>>>>> 327d40fd
 
 #Map HTTP method names to curl methods
 #Kind of obnoxious that it works this way...
@@ -100,7 +96,6 @@
     return setdev
 
 
-<<<<<<< HEAD
 class BodyReader:
     ''' Read from a data str/byte array into reader function for pyCurl '''
 
@@ -123,9 +118,6 @@
         self.loc += (endidx-startidx)
         return result
 
-
-=======
->>>>>>> 327d40fd
 class Test:
     """ Describes a REST test, which may include a benchmark component """
     url  = None
@@ -135,14 +127,9 @@
     method = u'GET'
     group = u'Default'
     name = u'Unnamed'
-<<<<<<< HEAD
-    validators = None #Validators for response body, IE regexes, etc
-    benchmark = None #Benchmarking config for item
-    stop_on_failure = False
-=======
     validators = None  # Validators for response body, IE regexes, etc
     benchmark = None   # Benchmarking config for item
->>>>>>> 327d40fd
+    stop_on_failure = False
     #In this case, config would be used by all tests following config definition, and in the same scope as tests
 
     def __str__(self):
